/***********************************************************************************************************************
 *
 * Copyright (C) 2010 by the Stratosphere project (http://stratosphere.eu)
 *
 * Licensed under the Apache License, Version 2.0 (the "License"); you may not use this file except in compliance with
 * the License. You may obtain a copy of the License at
 *
 *     http://www.apache.org/licenses/LICENSE-2.0
 *
 * Unless required by applicable law or agreed to in writing, software distributed under the License is distributed on
 * an "AS IS" BASIS, WITHOUT WARRANTIES OR CONDITIONS OF ANY KIND, either express or implied. See the License for the
 * specific language governing permissions and limitations under the License.
 *
 **********************************************************************************************************************/

package eu.stratosphere.nephele.executiongraph;

import java.util.ArrayList;
import java.util.HashMap;
import java.util.Iterator;
import java.util.List;
import java.util.Map;

import org.apache.commons.logging.Log;
import org.apache.commons.logging.LogFactory;

import eu.stratosphere.nephele.configuration.Configuration;
import eu.stratosphere.nephele.execution.Environment;
import eu.stratosphere.nephele.execution.ExecutionListener;
import eu.stratosphere.nephele.execution.ExecutionSignature;
import eu.stratosphere.nephele.execution.ExecutionState;
import eu.stratosphere.nephele.instance.AllocatedResource;
import eu.stratosphere.nephele.instance.DummyInstance;
import eu.stratosphere.nephele.instance.InstanceManager;
import eu.stratosphere.nephele.instance.InstanceType;
import eu.stratosphere.nephele.io.InputGate;
import eu.stratosphere.nephele.io.OutputGate;
import eu.stratosphere.nephele.io.channels.AbstractInputChannel;
import eu.stratosphere.nephele.io.channels.AbstractOutputChannel;
import eu.stratosphere.nephele.io.channels.ChannelID;
import eu.stratosphere.nephele.io.channels.ChannelType;
import eu.stratosphere.nephele.io.channels.bytebuffered.NetworkOutputChannel;
import eu.stratosphere.nephele.io.compression.CompressionLevel;
import eu.stratosphere.nephele.jobgraph.AbstractJobVertex;
import eu.stratosphere.nephele.jobgraph.JobEdge;
import eu.stratosphere.nephele.jobgraph.JobFileOutputVertex;
import eu.stratosphere.nephele.jobgraph.JobGraph;
import eu.stratosphere.nephele.jobgraph.JobID;
import eu.stratosphere.nephele.jobgraph.JobInputVertex;
import eu.stratosphere.nephele.template.AbstractInputTask;
import eu.stratosphere.nephele.template.AbstractInvokable;
import eu.stratosphere.nephele.template.IllegalConfigurationException;
import eu.stratosphere.nephele.template.InputSplit;
import eu.stratosphere.nephele.types.Record;
import eu.stratosphere.nephele.util.StringUtils;

/**
 * In Nephele an execution graph is the main data structure for scheduling, executing and
 * observing a job. An execution graph is created from an job graph. In contrast to a job graph
 * it can contain communication edges of specific types, sub groups of vertices and information on
 * when and where (on which instance) to run particular tasks.
 * 
 * @author warneke
 */
public class ExecutionGraph implements ExecutionListener {

	/**
	 * The log object used for debugging.
	 */
	private static final Log LOG = LogFactory.getLog(ExecutionGraph.class);

	/**
	 * The ID of the job this graph has been built for.
	 */
	private final JobID jobID;

	/**
	 * The name of the original job graph.
	 */
	private final String jobName;

	/**
	 * Mapping of channel IDs to execution vertices.
	 */
	private final Map<ChannelID, ExecutionVertex> channelToVertexMap = new HashMap<ChannelID, ExecutionVertex>();

	/**
	 * Mapping of channel IDs to input channels.
	 */
	private final Map<ChannelID, AbstractInputChannel<? extends Record>> inputChannelMap = new HashMap<ChannelID, AbstractInputChannel<? extends Record>>();

	/**
	 * Mapping of channel IDs to output channels.
	 */
	private final Map<ChannelID, AbstractOutputChannel<? extends Record>> outputChannelMap = new HashMap<ChannelID, AbstractOutputChannel<? extends Record>>();

	/**
	 * List of stages in the graph.
	 */
	private final List<ExecutionStage> stages = new ArrayList<ExecutionStage>();

	/**
	 * Index to the current execution stage.
	 */
	private int indexToCurrentExecutionStage = 0;

	/**
	 * The job configuration that was originally attached to the JobGraph.
	 */
	private Configuration jobConfiguration;

	/**
	 * The current status of the job which is represented by this execution graph.
	 */
	private InternalJobStatus jobStatus = InternalJobStatus.CREATED;

	/**
	 * The error description of the first task which causes this job to fail.
	 */
	private volatile String errorDescription = null;

	/**
	 * List of listeners which are notified in case the status of this job has changed.
	 */
	private List<JobStatusListener> jobStatusListeners = new ArrayList<JobStatusListener>();

	/**
	 * List of listeners which are notified in case the execution stage of a job has changed.
	 */
	private List<ExecutionStageListener> executionStageListeners = new ArrayList<ExecutionStageListener>();

	/**
	 * Private constructor used for duplicating execution vertices.
	 * 
	 * @param jobID
	 *        the ID of the duplicated execution graph
	 * @param jobName
	 *        the name of the original job graph
	 */
	private ExecutionGraph(JobID jobID, String jobName) {
		this.jobID = jobID;
		this.jobName = jobName;
	}

	/**
	 * Creates a new execution graph from a job graph.
	 * 
	 * @param job
	 *        the user's job graph
	 * @param instanceManager
	 *        the instance manager
	 * @throws GraphConversionException
	 *         thrown if the job graph is not valid and no execution graph can be constructed from it
	 */
	public ExecutionGraph(JobGraph job, InstanceManager instanceManager) throws GraphConversionException {
		this(job.getJobID(), job.getName());

		// Start constructing the new execution graph from given job graph
		try {
			constructExecutionGraph(job, instanceManager);
		} catch (Exception e) {
			throw new GraphConversionException(StringUtils.stringifyException(e));
		}
	}

	/**
	 * Applies the user defined settings to the execution graph.
	 * 
	 * @param temporaryGroupVertexMap
	 *        mapping between job vertices and the corresponding group vertices.
	 * @throws GraphConversionException
	 *         thrown if an error occurs while applying the user settings.
	 */
	private void applyUserDefinedSettings(HashMap<AbstractJobVertex, ExecutionGroupVertex> temporaryGroupVertexMap)
			throws GraphConversionException {

		// The check for cycles in the dependency chain for instance sharing is already checked in
		// <code>submitJob</code> method of the job manager

		// If there is no cycle, apply the settings to the corresponding group vertices
		final Iterator<Map.Entry<AbstractJobVertex, ExecutionGroupVertex>> it = temporaryGroupVertexMap.entrySet()
			.iterator();
		while (it.hasNext()) {

			final Map.Entry<AbstractJobVertex, ExecutionGroupVertex> entry = it.next();
			final AbstractJobVertex jobVertex = entry.getKey();
			if (jobVertex.getVertexToShareInstancesWith() != null) {

				final AbstractJobVertex vertexToShareInstancesWith = jobVertex.getVertexToShareInstancesWith();
				final ExecutionGroupVertex groupVertex = entry.getValue();
				final ExecutionGroupVertex groupVertexToShareInstancesWith = temporaryGroupVertexMap
					.get(vertexToShareInstancesWith);
				groupVertex.shareInstancesWith(groupVertexToShareInstancesWith);
			}
		}

		// Second, we create the number of members each group vertex is supposed to have
		Iterator<ExecutionGroupVertex> it2 = new ExecutionGroupVertexIterator(this, true, -1);
		while (it2.hasNext()) {

			final ExecutionGroupVertex groupVertex = it2.next();
			if (groupVertex.isNumberOfMembersUserDefined()) {
				groupVertex.changeNumberOfGroupMembers(groupVertex.getUserDefinedNumberOfMembers());
			}
		}
		repairInstanceAssignment();

		// Finally, apply the channel settings channel settings
		it2 = new ExecutionGroupVertexIterator(this, true, -1);
		while (it2.hasNext()) {

			final ExecutionGroupVertex groupVertex = it2.next();
			for (int i = 0; i < groupVertex.getNumberOfForwardLinks(); i++) {

				final ExecutionGroupEdge edge = groupVertex.getForwardEdge(i);
				if (edge.isChannelTypeUserDefined()) {
					edge.changeChannelType(edge.getChannelType());
				}
				if (edge.isCompressionLevelUserDefined()) {
					edge.changeCompressionLevel(edge.getCompressionLevel());
				}
			}
		}

		// TODO: Check if calling this is really necessary, if not set visibility of reassignInstances back to protected
		it2 = new ExecutionGroupVertexIterator(this, true, -1);
		while (it2.hasNext()) {
			final ExecutionGroupVertex groupVertex = it2.next();
			if (groupVertex.getVertexToShareInstancesWith() == null) {
				groupVertex.reassignInstances();
				this.repairInstanceAssignment();
			}
		}
	}

	/**
	 * Sets up an execution graph from a job graph.
	 * 
	 * @param jobGraph
	 *        the job graph to create the execution graph from
	 * @param instanceManager
	 *        the instance manager
	 * @throws GraphConversionException
	 *         thrown if the job graph is not valid and no execution graph can be constructed from it
	 */
	private void constructExecutionGraph(JobGraph jobGraph, InstanceManager instanceManager)
			throws GraphConversionException {

		// Clean up temporary data structures
		final HashMap<AbstractJobVertex, ExecutionVertex> temporaryVertexMap = new HashMap<AbstractJobVertex, ExecutionVertex>();
		final HashMap<AbstractJobVertex, ExecutionGroupVertex> temporaryGroupVertexMap = new HashMap<AbstractJobVertex, ExecutionGroupVertex>();

		// First, store job configuration
		this.jobConfiguration = jobGraph.getJobConfiguration();

		// Initially, create only one execution stage that contains all group vertices
		final ExecutionStage initialExecutionStage = new ExecutionStage(this, 0);
		this.stages.add(initialExecutionStage);

		// Convert job vertices to execution vertices and initialize them
		final AbstractJobVertex[] all = jobGraph.getAllJobVertices();
		for (int i = 0; i < all.length; i++) {
			final ExecutionVertex createdVertex = createVertex(all[i], instanceManager, initialExecutionStage);
			temporaryVertexMap.put(all[i], createdVertex);
			temporaryGroupVertexMap.put(all[i], createdVertex.getGroupVertex());
		}

		// Create initial network channel for every vertex
		for (int i = 0; i < all.length; i++) {
			createInitialChannels(all[i], temporaryVertexMap);
		}

		// Now that an initial graph is built, apply the user settings
		applyUserDefinedSettings(temporaryGroupVertexMap);
	}

	/**
	 * Creates the initial channels between all connected job vertices.
	 * 
	 * @param jobVertex
	 *        the job vertex from which the wiring is determined
	 * @param vertexMap
	 *        a temporary vertex map
	 * @throws GraphConversionException
	 *         if the initial wiring cannot be created
	 */
	private void createInitialChannels(AbstractJobVertex jobVertex,
			HashMap<AbstractJobVertex, ExecutionVertex> vertexMap) throws GraphConversionException {

		ExecutionVertex ev;
		if (!vertexMap.containsKey(jobVertex)) {
			throw new GraphConversionException("Cannot find mapping for vertex " + jobVertex.getName());
		}

		ev = vertexMap.get(jobVertex);

		// First compare number of output gates
		if (jobVertex.getNumberOfForwardConnections() != ev.getEnvironment().getNumberOfOutputGates()) {
			throw new GraphConversionException("Job and execution vertex " + jobVertex.getName()
				+ " have different number of outputs");
		}

		if (jobVertex.getNumberOfBackwardConnections() != ev.getEnvironment().getNumberOfInputGates()) {
			throw new GraphConversionException("Job and execution vertex " + jobVertex.getName()
				+ " have different number of inputs");
		}

		// Now assign identifiers to gates and check type
		for (int j = 0; j < jobVertex.getNumberOfForwardConnections(); j++) {
			final JobEdge edge = jobVertex.getForwardConnection(j);
			final AbstractJobVertex target = edge.getConnectedVertex();

			// find output gate of execution vertex
			final OutputGate<? extends Record> eog = ev.getEnvironment().getOutputGate(j);
			if (eog == null) {
				throw new GraphConversionException("Cannot retrieve output gate " + j + " from vertex "
					+ jobVertex.getName());
			}

			final ExecutionVertex executionTarget = vertexMap.get(target);
			if (executionTarget == null) {
				throw new GraphConversionException("Cannot find mapping for vertex " + target.getName());
			}

			final InputGate<? extends Record> eig = executionTarget.getEnvironment().getInputGate(
				edge.getIndexOfInputGate());
			if (eig == null) {
				throw new GraphConversionException("Cannot retrieve input gate " + edge.getIndexOfInputGate()
					+ " from vertex " + target.getName());
			}

			ChannelType channelType = ChannelType.NETWORK;
			CompressionLevel compressionLevel = CompressionLevel.NO_COMPRESSION;
			boolean userDefinedChannelType = false;
			boolean userDefinedCompressionLevel = false;

			// Create a network channel with no compression by default, user settings will be applied later on
			createChannel(ev, eog, executionTarget, eig, channelType, compressionLevel);

			if (edge.getChannelType() != null) {
				channelType = edge.getChannelType();
				userDefinedChannelType = true;
			}

			if (edge.getCompressionLevel() != null) {
				compressionLevel = edge.getCompressionLevel();
				userDefinedCompressionLevel = true;
			}

			// Connect the corresponding group vertices and copy the user settings from the job edge
			ev.getGroupVertex().wireTo(executionTarget.getGroupVertex(), edge.getIndexOfInputGate(), j, channelType,
				userDefinedChannelType, compressionLevel, userDefinedCompressionLevel);

		}
	}

	/**
	 * Destroys all the channels originating from the source vertex at the given output gate and arriving at the target
	 * vertex at the given
	 * input gate. All destroyed channels are completely unregistered with the {@link ExecutionGraph}.
	 * 
	 * @param source
	 *        the source vertex the channels to be removed originate from
	 * @param indexOfOutputGate
	 *        the index of the output gate the channels to be removed are assigned to
	 * @param target
	 *        the target vertex the channels to be removed arrive
	 * @param indexOfInputGate
	 *        the index of the input gate the channels to be removed are assigned to
	 * @throws GraphConversionException
	 *         thrown if an inconsistency during the unwiring process occurs
	 */
	public void unwire(ExecutionGroupVertex source, int indexOfOutputGate, ExecutionGroupVertex target,
			int indexOfInputGate) throws GraphConversionException {

		// Unwire the respective gate of the source vertices
		for (int i = 0; i < source.getCurrentNumberOfGroupMembers(); i++) {

			final ExecutionVertex sourceVertex = source.getGroupMember(i);
			final OutputGate<? extends Record> outputGate = sourceVertex.getEnvironment().getOutputGate(
				indexOfOutputGate);
			if (outputGate == null) {
				throw new GraphConversionException("unwire: " + sourceVertex.getName()
					+ " has no output gate with index " + indexOfOutputGate);
			}

			for (int j = 0; j < outputGate.getNumberOfOutputChannels(); j++) {
				final AbstractOutputChannel<? extends Record> outputChannel = outputGate.getOutputChannel(j);
				this.outputChannelMap.remove(outputChannel.getID());
				this.channelToVertexMap.remove(outputChannel.getID());
			}

			outputGate.removeAllOutputChannels();
		}

		// Unwire the respective gate of the target vertices
		for (int i = 0; i < target.getCurrentNumberOfGroupMembers(); i++) {

			final ExecutionVertex targetVertex = target.getGroupMember(i);
			final InputGate<? extends Record> inputGate = targetVertex.getEnvironment().getInputGate(indexOfInputGate);
			if (inputGate == null) {
				throw new GraphConversionException("unwire: " + targetVertex.getName()
					+ " has no input gate with index " + indexOfInputGate);
			}

			for (int j = 0; j < inputGate.getNumberOfInputChannels(); j++) {
				final AbstractInputChannel<? extends Record> inputChannel = inputGate.getInputChannel(j);
				this.inputChannelMap.remove(inputChannel.getID());
				this.channelToVertexMap.remove(inputChannel.getID());
			}

			inputGate.removeAllInputChannels();
		}
	}

	public void wire(ExecutionGroupVertex source, int indexOfOutputGate, ExecutionGroupVertex target,
			int indexOfInputGate, ChannelType channelType, CompressionLevel compressionLevel)
			throws GraphConversionException {

		// Unwire the respective gate of the source vertices
		for (int i = 0; i < source.getCurrentNumberOfGroupMembers(); i++) {

			final ExecutionVertex sourceVertex = source.getGroupMember(i);
			final OutputGate<? extends Record> outputGate = sourceVertex.getEnvironment().getOutputGate(
				indexOfOutputGate);
			if (outputGate == null) {
				throw new GraphConversionException("wire: " + sourceVertex.getName()
					+ " has no output gate with index " + indexOfOutputGate);
			}
			if (outputGate.getNumberOfOutputChannels() > 0) {
				throw new GraphConversionException("wire: wire called on source " + sourceVertex.getName() + " (" + i
					+ "), but number of output channels is " + outputGate.getNumberOfOutputChannels() + "!");
			}

			for (int j = 0; j < target.getCurrentNumberOfGroupMembers(); j++) {

				final ExecutionVertex targetVertex = target.getGroupMember(j);
				final InputGate<? extends Record> inputGate = targetVertex.getEnvironment().getInputGate(
					indexOfInputGate);
				if (inputGate == null) {
					throw new GraphConversionException("wire: " + targetVertex.getName()
						+ " has no input gate with index " + indexOfInputGate);
				}
				if (inputGate.getNumberOfInputChannels() > 0 && i == 0) {
					throw new GraphConversionException("wire: wire called on target " + targetVertex.getName() + " ("
						+ j + "), but number of input channels is " + inputGate.getNumberOfInputChannels() + "!");
				}

				// Check if a wire is supposed to be created
				if (inputGate.getDistributionPattern().createWire(i, j, source.getCurrentNumberOfGroupMembers(),
					target.getCurrentNumberOfGroupMembers())) {
					createChannel(sourceVertex, outputGate, targetVertex, inputGate, channelType, compressionLevel);
				}
			}
		}

	}

	private void createChannel(ExecutionVertex source, OutputGate<? extends Record> outputGate, ExecutionVertex target,
			InputGate<? extends Record> inputGate, ChannelType channelType, CompressionLevel compressionLevel)
			throws GraphConversionException {

		AbstractOutputChannel<? extends Record> outputChannel;
		AbstractInputChannel<? extends Record> inputChannel;

		switch (channelType) {
		case NETWORK:
			outputChannel = outputGate.createNetworkOutputChannel(null, compressionLevel);
			inputChannel = inputGate.createNetworkInputChannel(null, compressionLevel);
			break;
		case INMEMORY:
			outputChannel = outputGate.createInMemoryOutputChannel(null, compressionLevel);
			inputChannel = inputGate.createInMemoryInputChannel(null, compressionLevel);
			break;
		case FILE:
			outputChannel = outputGate.createFileOutputChannel(null, compressionLevel);
			inputChannel = inputGate.createFileInputChannel(null, compressionLevel);
			break;
		default:
			throw new GraphConversionException("Cannot create channel: unknown type");
		}

		// Copy the number of the opposite channel
		inputChannel.setConnectedChannelID(outputChannel.getID());
		outputChannel.setConnectedChannelID(inputChannel.getID());

		this.outputChannelMap.put(outputChannel.getID(), outputChannel);
		this.inputChannelMap.put(inputChannel.getID(), inputChannel);
		this.channelToVertexMap.put(outputChannel.getID(), source);
		this.channelToVertexMap.put(inputChannel.getID(), target);
	}

	/**
	 * Creates an execution vertex from a job vertex.
	 * 
	 * @param jobVertex
	 *        the job vertex to create the execution vertex from
	 * @param instanceManager
	 *        the instanceManager
	 * @param initialExecutionStage
	 *        the initial execution stage all group vertices are added to
	 * @return the new execution vertex
	 * @throws GraphConversionException
	 *         thrown if the job vertex is of an unknown subclass
	 */
	private ExecutionVertex createVertex(AbstractJobVertex jobVertex, InstanceManager instanceManager,
			ExecutionStage initialExecutionStage) throws GraphConversionException {

		// If the user has requested instance type, check if the type is known by the current instance manager
		InstanceType instanceType = null;
		boolean userDefinedInstanceType = false;
		if (jobVertex.getInstanceType() != null) {

			userDefinedInstanceType = true;
			instanceType = instanceManager.getInstanceTypeByName(jobVertex.getInstanceType());
			if (instanceType == null) {
				throw new GraphConversionException("Requested instance type " + jobVertex.getInstanceType()
					+ " is not known to the instance manager");
			}
		}

		if (instanceType == null) {
			instanceType = instanceManager.getDefaultInstanceType();
		}

		// Calculate the cryptographic signature of this vertex
		final ExecutionSignature signature = ExecutionSignature.createSignature(jobVertex.getInvokableClass(),
			jobVertex.getJobGraph().getJobID());

		// Create a group vertex for the job vertex
		final ExecutionGroupVertex groupVertex = new ExecutionGroupVertex(jobVertex.getName(), jobVertex.getID(), this,
			jobVertex.getNumberOfSubtasks(), instanceType, userDefinedInstanceType, jobVertex
				.getNumberOfSubtasksPerInstance(), jobVertex.getVertexToShareInstancesWith() != null ? true : false,
			jobVertex.getConfiguration(), signature);
		// Create an initial execution vertex for the job vertex
		final Class<? extends AbstractInvokable> invokableClass = jobVertex.getInvokableClass();
		if (invokableClass == null) {
			throw new GraphConversionException("JobVertex " + jobVertex.getID() + " (" + jobVertex.getName()
				+ ") does not specify a task");
		}

		// Add group vertex to initial execution stage
		initialExecutionStage.addStageMember(groupVertex);

		ExecutionVertex ev = null;
		try {
			ev = new ExecutionVertex(jobVertex.getJobGraph().getJobID(), invokableClass, this,
				groupVertex);
		} catch (Exception e) {
			throw new GraphConversionException(StringUtils.stringifyException(e));
		}

		// Run the configuration check the user has provided for the vertex
		try {
			jobVertex.checkConfiguration(ev.getEnvironment().getInvokable());
		} catch (IllegalConfigurationException e) {
			throw new GraphConversionException(StringUtils.stringifyException(e));
		}

		// Check if the user's specifications for the number of subtasks are valid
		final int minimumNumberOfSubtasks = jobVertex.getMinimumNumberOfSubtasks(ev.getEnvironment().getInvokable());
		final int maximumNumberOfSubtasks = jobVertex.getMaximumNumberOfSubtasks(ev.getEnvironment().getInvokable());
		if (jobVertex.getNumberOfSubtasks() != -1) {
			if (jobVertex.getNumberOfSubtasks() < 1) {
				throw new GraphConversionException("Cannot split task " + jobVertex.getName() + " into "
					+ jobVertex.getNumberOfSubtasks() + " subtasks");
			}

			if (jobVertex.getNumberOfSubtasks() < minimumNumberOfSubtasks) {
				throw new GraphConversionException("Number of subtasks must be at least " + minimumNumberOfSubtasks);
			}

			if (maximumNumberOfSubtasks != -1) {
				if (jobVertex.getNumberOfSubtasks() > maximumNumberOfSubtasks) {
					throw new GraphConversionException("Number of subtasks for vertex " + jobVertex.getName()
						+ " can be at most " + maximumNumberOfSubtasks);
				}
			}
		}

		// Check number of subtasks per instance
		if (jobVertex.getNumberOfSubtasksPerInstance() != -1 && jobVertex.getNumberOfSubtasksPerInstance() < 1) {
			throw new GraphConversionException("Cannot set number of subtasks per instance to "
				+ jobVertex.getNumberOfSubtasksPerInstance() + " for vertex " + jobVertex.getName());
		}

		// Assign min/max to the group vertex (settings are actually applied in applyUserDefinedSettings)
		groupVertex.setMinMemberSize(minimumNumberOfSubtasks);
		groupVertex.setMaxMemberSize(maximumNumberOfSubtasks);

		// Assign initial instance to vertex (may be overwritten later on when user settings are applied)
		ev.setAllocatedResource(new AllocatedResource(DummyInstance.createDummyInstance(instanceType), instanceType,
			null));

		// Register input and output vertices separately
		if (jobVertex instanceof JobInputVertex) {
			final InputSplit[] inputSplits;
<<<<<<< HEAD
			
			// let the task code compute the input splits
			if (ev.getEnvironment().getInvokable() instanceof AbstractInputTask) {
				try {
					inputSplits = ((AbstractInputTask) ev.getEnvironment().getInvokable()).
							computeInputSplits(jobVertex.getNumberOfSubtasks());
				}
				catch (Exception e) {
					throw new GraphConversionException("Cannot compute input splits for " + groupVertex.getName() + ": "
							+ StringUtils.stringifyException(e));
				}
			}
			else {
				throw new GraphConversionException(
					"BUG: JobInputVertex contained a task class which was not an input task.");
			}
			
=======

			// let the task code compute the input splits
			if (ev.getEnvironment().getInvokable() instanceof AbstractInputTask) {
				try {
					inputSplits = ((AbstractInputTask<?>) ev.getEnvironment().getInvokable()).
							computeInputSplits(jobVertex.getNumberOfSubtasks());
				} catch (Exception e) {
					throw new GraphConversionException("Cannot compute input splits for " + groupVertex.getName()
						+ ": "
							+ StringUtils.stringifyException(e));
				}
			} else {
				throw new GraphConversionException(
					"BUG: JobInputVertex contained a task class which was not an input task.");
			}

>>>>>>> 9f7550a4
			// assign input splits
			groupVertex.setInputSplits(inputSplits);
		}
		// TODO: This is a quick workaround, problem can be solved in a more generic way
		if (jobVertex instanceof JobFileOutputVertex) {
			final JobFileOutputVertex jbov = (JobFileOutputVertex) jobVertex;
			jobVertex.getConfiguration().setString("outputPath", jbov.getFilePath().toString());
		}

		return ev;
	}

	/**
	 * Returns the number of input vertices registered with this execution graph.
	 * 
	 * @return the number of input vertices registered with this execution graph
	 */
	public int getNumberOfInputVertices() {

		return this.stages.get(0).getNumberOfInputExecutionVertices();
	}

	/**
	 * Returns the number of input vertices for the given stage.
	 * 
	 * @param stage
	 *        the index of the execution stage
	 * @return the number of input vertices for the given stage
	 */
	public int getNumberOfInputVertices(int stage) {

		if (stage >= this.stages.size()) {
			return 0;
		}

		return this.stages.get(stage).getNumberOfInputExecutionVertices();
	}

	/**
	 * Returns the number of output vertices registered with this execution graph.
	 * 
	 * @return the number of output vertices registered with this execution graph
	 */
	public int getNumberOfOutputVertices() {

		return this.stages.get(0).getNumberOfOutputExecutionVertices();
	}

	/**
	 * Returns the number of output vertices for the given stage.
	 * 
	 * @param stage
	 *        the index of the execution stage
	 * @return the number of input vertices for the given stage
	 */
	public int getNumberOfOutputVertices(int stage) {

		if (stage >= this.stages.size()) {
			return 0;
		}

		return this.stages.get(stage).getNumberOfOutputExecutionVertices();
	}

	/**
	 * Returns the input vertex with the specified index.
	 * 
	 * @param index
	 *        the index of the input vertex to return
	 * @return the input vertex with the specified index or <code>null</code> if no input vertex with such an index
	 *         exists
	 */
	public ExecutionVertex getInputVertex(int index) {

		return this.stages.get(0).getInputExecutionVertex(index);
	}

	/**
	 * Returns the output vertex with the specified index.
	 * 
	 * @param index
	 *        the index of the output vertex to return
	 * @return the output vertex with the specified index or <code>null</code> if no output vertex with such an index
	 *         exists
	 */
	public ExecutionVertex getOutputVertex(int index) {

		return this.stages.get(0).getOutputExecutionVertex(index);
	}

	/**
	 * Returns the input vertex with the specified index for the given stage
	 * 
	 * @param stage
	 *        the index of the stage
	 * @param index
	 *        the index of the input vertex to return
	 * @return the input vertex with the specified index or <code>null</code> if no input vertex with such an index
	 *         exists in that stage
	 */
	public ExecutionVertex getInputVertex(int stage, int index) {

		if (stage >= this.stages.size()) {
			return null;
		}

		return this.stages.get(stage).getInputExecutionVertex(index);
	}

	/**
	 * Returns the output vertex with the specified index for the given stage.
	 * 
	 * @param stage
	 *        the index of the stage
	 * @param index
	 *        the index of the output vertex to return
	 * @return the output vertex with the specified index or <code>null</code> if no output vertex with such an index
	 *         exists in that stage
	 */
	public ExecutionVertex getOutputVertex(int stage, int index) {

		if (stage >= this.stages.size()) {
			return null;
		}

		return this.stages.get(stage).getOutputExecutionVertex(index);
	}

	/**
	 * Returns the execution stage with number <code>num</code>.
	 * 
	 * @param num
	 *        the number of the execution stage to be returned
	 * @return the execution stage with number <code>num</code> or <code>null</code> if no such execution stage exists
	 */
	public ExecutionStage getStage(int num) {

		if (num < this.stages.size()) {
			return this.stages.get(num);
		}

		return null;
	}

	/**
	 * Returns the number of execution stages in the execution graph.
	 * 
	 * @return the number of execution stages in the execution graph
	 */
	public int getNumberOfStages() {

		return this.stages.size();
	}

	/**
	 * Identifies an execution by the specified channel ID and returns it.
	 * 
	 * @param id
	 *        the channel ID to identify the vertex with
	 * @return the execution vertex which has a channel with ID <code>id</code> or <code>null</code> if no such vertex
	 *         exists in the execution graph
	 */
	public ExecutionVertex getVertexByChannelID(ChannelID id) {

		if (!this.channelToVertexMap.containsKey(id)) {
			return null;
		}

		return this.channelToVertexMap.get(id);
	}

	/**
	 * Finds an input channel by its ID and returns it.
	 * 
	 * @param id
	 *        the channel ID to identify the input channel
	 * @return the input channel whose ID matches <code>id</code> or <code>null</code> if no such channel is known
	 */
	public AbstractInputChannel<? extends Record> getInputChannelByID(ChannelID id) {

		if (!this.inputChannelMap.containsKey(id)) {
			return null;
		}

		return this.inputChannelMap.get(id);
	}

	/**
	 * Finds an output channel by its ID and returns it.
	 * 
	 * @param id
	 *        the channel ID to identify the output channel
	 * @return the output channel whose ID matches <code>id</code> or <code>null</code> if no such channel is known
	 */
	public AbstractOutputChannel<? extends Record> getOutputChannelByID(ChannelID id) {

		if (!this.outputChannelMap.containsKey(id)) {
			return null;
		}

		return this.outputChannelMap.get(id);
	}

	/**
	 * Returns a (possibly empty) list of execution vertices which are currently assigned to the
	 * given allocated resource. The vertices in that list may have an arbitrary execution state.
	 * 
	 * @param allocatedResource
	 *        the allocated resource to check the assignment for
	 * @return a (possibly empty) list of execution vertices which are currently assigned to the given instance
	 */
	public synchronized List<ExecutionVertex> getVerticesAssignedToResource(AllocatedResource allocatedResource) {

		final List<ExecutionVertex> list = new ArrayList<ExecutionVertex>();

		if (allocatedResource == null) {
			return list;
		}

		final Iterator<ExecutionVertex> it = new ExecutionGraphIterator(this, true);
		while (it.hasNext()) {
			final ExecutionVertex vertex = it.next();
			if (allocatedResource.equals(vertex.getAllocatedResource())) {
				list.add(vertex);
			}
		}

		return list;
	}

	public ExecutionVertex getVertexByID(ExecutionVertexID id) {

		if (id == null) {
			return null;
		}

		final ExecutionGraphIterator it = new ExecutionGraphIterator(this, true);

		while (it.hasNext()) {

			final ExecutionVertex vertex = it.next();
			if (vertex.getID().equals(id)) {
				return vertex;
			}
		}

		return null;
	}

	public ExecutionVertex getVertexByEnvironment(Environment environment) {

		if (environment == null) {
			return null;
		}

		final ExecutionGraphIterator it = new ExecutionGraphIterator(this, true);

		while (it.hasNext()) {

			final ExecutionVertex vertex = it.next();
			if (vertex.getEnvironment() == environment) {
				return vertex;
			}
		}

		return null;
	}

	/**
	 * Checks if the current execution stage has been successfully completed, i.e.
	 * all vertices in this stage have successfully finished their execution.
	 * 
	 * @return <code>true</code> if stage is completed, <code>false</code> otherwise
	 */
	private boolean isCurrentStageCompleted() {

		if (this.indexToCurrentExecutionStage >= this.stages.size()) {
			return true;
		}

		final ExecutionGraphIterator it = new ExecutionGraphIterator(this, this.indexToCurrentExecutionStage, true,
			true);
		while (it.hasNext()) {
			final ExecutionVertex vertex = it.next();
			if (vertex.getExecutionState() != ExecutionState.FINISHED) {
				return false;
			}
		}

		return true;
	}

	/**
	 * Checks if the execution of execution graph is finished.
	 * 
	 * @return <code>true</code> if the execution of the graph is finished, <code>false</code> otherwise
	 */
	public boolean isExecutionFinished() {

		return (getJobStatus() == InternalJobStatus.FINISHED);
	}

	/**
	 * Returns the job ID of the job configuration this execution graph was originally constructed from.
	 * 
	 * @return the job ID of the job configuration this execution graph was originally constructed from
	 */
	public JobID getJobID() {
		return this.jobID;
	}

	public void removeUnnecessaryNetworkChannels(int stageNumber) {

		if (stageNumber >= this.stages.size()) {
			throw new IllegalArgumentException("removeUnnecessaryNetworkChannels called on an illegal stage ("
				+ stageNumber + ")");
		}

		final ExecutionStage executionStage = this.stages.get(stageNumber);

		for (int i = 0; i < executionStage.getNumberOfStageMembers(); i++) {
			final ExecutionGroupVertex groupVertex = executionStage.getStageMember(i);

			for (int j = 0; j < groupVertex.getCurrentNumberOfGroupMembers(); j++) {
				final ExecutionVertex sourceVertex = groupVertex.getGroupMember(j);

				for (int k = 0; k < sourceVertex.getEnvironment().getNumberOfOutputGates(); k++) {
					final OutputGate<? extends Record> outputGate = sourceVertex.getEnvironment().getOutputGate(k);

					for (int l = 0; l < outputGate.getNumberOfOutputChannels(); l++) {
						final AbstractOutputChannel<? extends Record> oldOutputChannel = outputGate.getOutputChannel(l);

						// Skip if not a network channel
						if (!(oldOutputChannel instanceof NetworkOutputChannel<?>)) {
							continue;
						}

						// Get matching input channel
						final ExecutionVertex targetVertex = this.channelToVertexMap.get(oldOutputChannel
							.getConnectedChannelID());
						if (targetVertex == null) {
							throw new RuntimeException("Cannot find target vertex: Inconsistency...");
						}

						// Run on the same instance?
						if (!targetVertex.getAllocatedResource().getInstance().equals(
							sourceVertex.getAllocatedResource().getInstance())) {
							continue;
						}

						final AbstractInputChannel<? extends Record> oldInputChannel = getInputChannelByID(oldOutputChannel
							.getConnectedChannelID());
						final InputGate<? extends Record> inputGate = oldInputChannel.getInputGate();

						// Replace channels
						final AbstractOutputChannel<? extends Record> newOutputChannel = outputGate.replaceChannel(
							oldOutputChannel.getID(), ChannelType.INMEMORY);
						final AbstractInputChannel<? extends Record> newInputChannel = inputGate.replaceChannel(
							oldInputChannel.getID(), ChannelType.INMEMORY);

						// The new channels reuse the IDs of the old channels, so only the channel maps must be updated
						this.outputChannelMap.put(newOutputChannel.getID(), newOutputChannel);
						this.inputChannelMap.put(newInputChannel.getID(), newInputChannel);

					}
				}
			}
		}
	}

	/**
	 * Returns the index of the current execution stage.
	 * 
	 * @return the index of the current execution stage
	 */
	public int getIndexOfCurrentExecutionStage() {
		return this.indexToCurrentExecutionStage;
	}

	/**
	 * Returns the stage which is currently executed.
	 * 
	 * @return the currently executed stage or <code>null</code> if the job execution is already completed
	 */
	public ExecutionStage getCurrentExecutionStage() {

		if (this.indexToCurrentExecutionStage >= this.stages.size()) {
			return null;
		}

		return this.stages.get(this.indexToCurrentExecutionStage);
	}

	public void repairStages() {

		final Map<ExecutionGroupVertex, Integer> stageNumbers = new HashMap<ExecutionGroupVertex, Integer>();
		ExecutionGroupVertexIterator it = new ExecutionGroupVertexIterator(this, true, -1);

		while (it.hasNext()) {

			final ExecutionGroupVertex groupVertex = it.next();
			int precedingNumber = 0;
			if (stageNumbers.containsKey(groupVertex)) {
				precedingNumber = stageNumbers.get(groupVertex).intValue();
			} else {
				stageNumbers.put(groupVertex, Integer.valueOf(precedingNumber));
			}

			for (int i = 0; i < groupVertex.getNumberOfForwardLinks(); i++) {

				final ExecutionGroupEdge edge = groupVertex.getForwardEdge(i);
				if (!stageNumbers.containsKey(edge.getTargetVertex())) {
					// Target vertex has not yet been discovered
					if (edge.getChannelType() != ChannelType.FILE) {
						// Same stage as preceding vertex
						stageNumbers.put(edge.getTargetVertex(), Integer.valueOf(precedingNumber));
					} else {
						// File channel, increase stage of target vertex by one
						stageNumbers.put(edge.getTargetVertex(), Integer.valueOf(precedingNumber + 1));
					}
				} else {
					final int stageNumber = stageNumbers.get(edge.getTargetVertex()).intValue();
					if (edge.getChannelType() != ChannelType.FILE) {
						if (stageNumber != precedingNumber) {
							stageNumbers.put(edge.getTargetVertex(), (int) Math.max(precedingNumber, stageNumber));
						}
					} else {
						// File channel, increase stage of target vertex by one
						if (stageNumber != (precedingNumber + 1)) {
							stageNumbers.put(edge.getTargetVertex(), (int) Math.max(precedingNumber + 1, stageNumber));
						}
					}
				}
			}
		}

		// Traverse the graph backwards (starting from the output vertices) to make sure vertices are allocated in a
		// stage as high as possible
		it = new ExecutionGroupVertexIterator(this, false, -1);

		while (it.hasNext()) {

			final ExecutionGroupVertex groupVertex = it.next();
			final int succeedingNumber = stageNumbers.get(groupVertex);

			for (int i = 0; i < groupVertex.getNumberOfBackwardLinks(); i++) {

				final ExecutionGroupEdge edge = groupVertex.getBackwardEdge(i);
				final int stageNumber = stageNumbers.get(edge.getSourceVertex());
				if (edge.getChannelType() == ChannelType.FILE) {
					if (stageNumber < (succeedingNumber - 1)) {
						stageNumbers.put(edge.getSourceVertex(), Integer.valueOf(succeedingNumber - 1));
					}
				} else {
					if (stageNumber != succeedingNumber) {
						LOG.error(edge.getSourceVertex() + " and " + edge.getTargetVertex()
							+ " are assigned to different stages although not connected by a file channel");
					}
				}
			}
		}

		// Finally, assign the new stage numbers
		this.stages.clear();
		final Iterator<Map.Entry<ExecutionGroupVertex, Integer>> it2 = stageNumbers.entrySet().iterator();
		while (it2.hasNext()) {

			final Map.Entry<ExecutionGroupVertex, Integer> entry = it2.next();
			final ExecutionGroupVertex groupVertex = entry.getKey();
			final int stageNumber = entry.getValue().intValue();
			// Prevent out of bounds exceptions
			while (this.stages.size() <= stageNumber) {
				this.stages.add(null);
			}
			ExecutionStage executionStage = this.stages.get(stageNumber);
			// If the stage not yet exists,
			if (executionStage == null) {
				executionStage = new ExecutionStage(this, stageNumber);
				this.stages.set(stageNumber, executionStage);
			}

			executionStage.addStageMember(groupVertex);
			groupVertex.setExecutionStage(executionStage);
		}
	}

	public void repairInstanceAssignment() {

		Iterator<ExecutionVertex> it = new ExecutionGraphIterator(this, true);
		while (it.hasNext()) {

			final ExecutionVertex sourceVertex = it.next();

			for (int i = 0; i < sourceVertex.getEnvironment().getNumberOfOutputGates(); i++) {

				final OutputGate<? extends Record> outputGate = sourceVertex.getEnvironment().getOutputGate(i);
				for (int j = 0; j < outputGate.getNumberOfOutputChannels(); j++) {
					final AbstractOutputChannel<? extends Record> outputChannel = outputGate.getOutputChannel(j);
					final ChannelType channelType = outputChannel.getType();
					if (channelType == ChannelType.FILE || channelType == ChannelType.INMEMORY) {

						final ExecutionVertex targetVertex = getVertexByChannelID(outputChannel.getConnectedChannelID());
						targetVertex.setAllocatedResource(sourceVertex.getAllocatedResource());
					}
				}
			}
		}

		it = new ExecutionGraphIterator(this, false);
		while (it.hasNext()) {

			final ExecutionVertex targetVertex = it.next();

			for (int i = 0; i < targetVertex.getEnvironment().getNumberOfInputGates(); i++) {

				final InputGate<? extends Record> inputGate = targetVertex.getEnvironment().getInputGate(i);
				for (int j = 0; j < inputGate.getNumberOfInputChannels(); j++) {
					final AbstractInputChannel<? extends Record> inputChannel = inputGate.getInputChannel(j);
					final ChannelType channelType = inputChannel.getType();
					if (channelType == ChannelType.FILE || channelType == ChannelType.INMEMORY) {

						final ExecutionVertex sourceVertex = getVertexByChannelID(inputChannel.getConnectedChannelID());
						sourceVertex.setAllocatedResource(targetVertex.getAllocatedResource());
					}
				}
			}
		}
	}

	public ChannelType getChannelType(ExecutionVertex sourceVertex, ExecutionVertex targetVertex) {

		final ExecutionGroupVertex sourceGroupVertex = sourceVertex.getGroupVertex();
		final ExecutionGroupVertex targetGroupVertex = targetVertex.getGroupVertex();

		final List<ExecutionGroupEdge> edges = sourceGroupVertex.getForwardEdges(targetGroupVertex);
		if (edges.size() == 0) {
			return null;
		}

		// On a task level, the two vertices are connected
		final ExecutionGroupEdge edge = edges.get(0);

		// Now lets see if these two concrete subtasks are connected
		final OutputGate<? extends Record> outputGate = sourceVertex.getEnvironment().getOutputGate(
			edge.getIndexOfOutputGate());
		for (int i = 0; i < outputGate.getNumberOfOutputChannels(); i++) {

			final AbstractOutputChannel<? extends Record> outputChannel = outputGate.getOutputChannel(i);
			final ChannelID inputChannelID = outputChannel.getConnectedChannelID();
			if (targetVertex == this.channelToVertexMap.get(inputChannelID)) {
				return edge.getChannelType();
			}
		}

		return null;
	}

	/**
	 * Returns the job configuration that was originally attached to the job graph.
	 * 
	 * @return the job configuration that was originally attached to the job graph
	 */
	public Configuration getJobConfiguration() {
		return this.jobConfiguration;
	}

	/**
	 * Checks whether the job represented by the execution graph has the status <code>FINISHED</code>.
	 * 
	 * @return <code>true</code> if the job has the status <code>CREATED</code>, <code>false</code> otherwise
	 */
	private boolean jobHasFinishedStatus() {

		final Iterator<ExecutionVertex> it = new ExecutionGraphIterator(this, true);

		while (it.hasNext()) {

			if (it.next().getExecutionState() != ExecutionState.FINISHED) {
				return false;
			}
		}

		return true;
	}

	/**
	 * Checks whether the job represented by the execution graph has the status <code>SCHEDULED</code>.
	 * 
	 * @return <code>true</code> if the job has the status <code>SCHEDULED</code>, <code>false</code> otherwise
	 */
	private boolean jobHasScheduledStatus() {

		final Iterator<ExecutionVertex> it = new ExecutionGraphIterator(this, true);

		while (it.hasNext()) {

			final ExecutionState s = it.next().getExecutionState();
			if (s != ExecutionState.CREATED && s != ExecutionState.SCHEDULED && s != ExecutionState.ASSIGNING
				&& s != ExecutionState.ASSIGNED && s != ExecutionState.READY) {
				return false;
			}
		}

		return true;
	}

	/**
	 * Checks whether the job represented by the execution graph has the status <code>CANCELED</code> or
	 * <code>FAILED</code>.
	 * 
	 * @return <code>true</code> if the job has the status <code>CANCELED</code> or <code>FAILED</code>,
	 *         <code>false</code> otherwise
	 */
	private boolean jobHasFailedOrCanceledStatus() {

		final Iterator<ExecutionVertex> it = new ExecutionGraphIterator(this, true);

		while (it.hasNext()) {

			final ExecutionState state = it.next().getExecutionState();

			if (state != ExecutionState.CANCELED && state != ExecutionState.FAILED && state != ExecutionState.FINISHED) {
				return false;
			}
		}

		return true;
	}

	/**
	 * Checks and updates the current execution status of the
	 * job which is represented by this execution graph.
	 * 
	 * @param latestStateChange
	 *        the latest execution state change which occurred
	 */
	public synchronized void checkAndUpdateJobStatus(final ExecutionState latestStateChange) {

		switch (this.jobStatus) {
		case CREATED:
			if (jobHasScheduledStatus()) {
				this.jobStatus = InternalJobStatus.SCHEDULED;
			} else if (latestStateChange == ExecutionState.CANCELED) {
				if (jobHasFailedOrCanceledStatus()) {
					this.jobStatus = InternalJobStatus.CANCELED;
				}
			}
			break;
		case SCHEDULED:
			if (latestStateChange == ExecutionState.RUNNING) {
				this.jobStatus = InternalJobStatus.RUNNING;
				return;
			} else if (latestStateChange == ExecutionState.CANCELED) {
				if (jobHasFailedOrCanceledStatus()) {
					this.jobStatus = InternalJobStatus.CANCELED;
				}
			}
			break;
		case RUNNING:
			if (latestStateChange == ExecutionState.CANCELING || latestStateChange == ExecutionState.CANCELED) {
				this.jobStatus = InternalJobStatus.CANCELING;
				return;
			}
			if (latestStateChange == ExecutionState.FAILED) {

				final Iterator<ExecutionVertex> it = new ExecutionGraphIterator(this, true);
				while (it.hasNext()) {

					final ExecutionVertex vertex = it.next();
					if (vertex.getExecutionState() == ExecutionState.FAILED && !vertex.hasRetriesLeft()) {
						this.jobStatus = InternalJobStatus.FAILING;
						return;
					}
				}
			}
			if (jobHasFinishedStatus()) {
				this.jobStatus = InternalJobStatus.FINISHED;
			}
			break;
		case FAILING:
			if (jobHasFailedOrCanceledStatus()) {
				this.jobStatus = InternalJobStatus.FAILED;
			}
			break;
		case FAILED:
			LOG.error("Received update of execute state in job status FAILED");
			break;
		case CANCELING:
			if (jobHasFailedOrCanceledStatus()) {
				this.jobStatus = InternalJobStatus.CANCELED;
			}
			break;
		case CANCELED:
			LOG.error("Received update of execute state in job status CANCELED");
			break;
		case FINISHED:
			LOG.error("Received update of execute state in job status FINISHED");
			break;
		}
	}

	/**
	 * Returns the current status of the job
	 * represented by this execution graph.
	 * 
	 * @return the current status of the job
	 */
	public synchronized InternalJobStatus getJobStatus() {
		return this.jobStatus;
	}

	/**
	 * {@inheritDoc}
	 */
	@Override
	public synchronized void executionStateChanged(Environment ee, ExecutionState newExecutionState,
			String optionalMessage) {

		final InternalJobStatus oldStatus = this.jobStatus;

		checkAndUpdateJobStatus(newExecutionState);

		if (newExecutionState == ExecutionState.FINISHED) {
			// It is worth checking if the current stage has complete
			if (this.isCurrentStageCompleted()) {
				// Increase current execution stage
				++this.indexToCurrentExecutionStage;

				if (this.indexToCurrentExecutionStage < this.stages.size()) {
					final Iterator<ExecutionStageListener> it = this.executionStageListeners.iterator();
					final ExecutionStage nextExecutionStage = getCurrentExecutionStage();
					while (it.hasNext()) {
						it.next().nextExecutionStageEntered(ee.getJobID(), nextExecutionStage);
					}
				}
			}
		}

		if (this.jobStatus != oldStatus) {

			// The task caused the entire job to fail, save the error description
			if (this.jobStatus == InternalJobStatus.FAILING) {
				this.errorDescription = optionalMessage;
			}

			// If this is the final failure state change, reuse the saved error description
			if (this.jobStatus == InternalJobStatus.FAILED) {
				optionalMessage = this.errorDescription;
			}

			final Iterator<JobStatusListener> it = this.jobStatusListeners.iterator();
			while (it.hasNext()) {
				it.next().jobStatusHasChanged(this, this.jobStatus, optionalMessage);
			}
		}
	}

	/**
	 * Registers a new {@link JobStatusListener} object with this execution graph.
	 * After being registered the object will receive notifications about changes
	 * of the job status. It is not possible to register the same listener object
	 * twice.
	 * 
	 * @param jobStatusListener
	 *        the listener object to register
	 */
	public synchronized void registerJobStatusListener(final JobStatusListener jobStatusListener) {

		if (jobStatusListener == null) {
			return;
		}

		if (!this.jobStatusListeners.contains(jobStatusListener)) {
			this.jobStatusListeners.add(jobStatusListener);
		}
	}

	/**
	 * Unregisters the given {@link JobStatusListener} object. After having called this
	 * method, the object will no longer receive notifications about changes of the job
	 * status.
	 * 
	 * @param jobStatusListener
	 *        the listener object to unregister
	 */
	public synchronized void unregisterJobStatusListener(final JobStatusListener jobStatusListener) {

		if (jobStatusListener == null) {
			return;
		}

		this.jobStatusListeners.remove(jobStatusListener);
	}

	/**
	 * Registers a new {@link ExecutionStageListener} object with this execution graph. After being registered the
	 * object will receive a notification whenever the job has entered its next execution stage. Note that a
	 * notification is not sent when the job has entered its initial execution stage.
	 * 
	 * @param executionStageListener
	 *        the listener object to register
	 */
	public synchronized void registerExecutionStageListener(final ExecutionStageListener executionStageListener) {

		if (executionStageListener == null) {
			return;
		}

		if (!this.executionStageListeners.contains(executionStageListener)) {
			this.executionStageListeners.add(executionStageListener);
		}
	}

	/**
	 * Unregisters the given {@link ExecutionStageListener} object. After having called this method, the object will no
	 * longer receiver notifications about the execution stage progress.
	 * 
	 * @param executionStageListener
	 *        the listener object to unregister
	 */
	public synchronized void unregisterExecutionStageListener(final ExecutionStageListener executionStageListener) {

		if (executionStageListener == null) {
			return;
		}

		this.executionStageListeners.remove(executionStageListener);
	}

	/**
	 * Returns the name of the original job graph.
	 * 
	 * @return the name of the original job graph, possibly <code>null</code>
	 */
	public String getJobName() {
		return this.jobName;
	}

	/**
	 * {@inheritDoc}
	 */
	@Override
	public void userThreadFinished(Environment ee, Thread userThread) {
		// Nothing to do here
	}

	/**
	 * {@inheritDoc}
	 */
	@Override
	public void userThreadStarted(Environment ee, Thread userThread) {
		// Nothing to do here
	}

	/**
	 * Returns a list of vertices which are contained in this execution graph and have a finished checkpoint.
	 * 
	 * @return list of vertices which are contained in this execution graph and have a finished checkpoint
	 */
	public List<ExecutionVertex> getVerticesWithCheckpoints() {

		final List<ExecutionVertex> list = new ArrayList<ExecutionVertex>();
		final Iterator<ExecutionGroupVertex> it = new ExecutionGroupVertexIterator(this, true, -1);

		// In the current implementation we just look for vertices which have outgoing file channels
		while (it.hasNext()) {

			final ExecutionGroupVertex groupVertex = it.next();
			for (int i = 0; i < groupVertex.getNumberOfForwardLinks(); i++) {

				if (groupVertex.getForwardEdge(i).getChannelType() == ChannelType.FILE) {

					for (int j = 0; j < groupVertex.getCurrentNumberOfGroupMembers(); j++) {
						list.add(groupVertex.getGroupMember(j));
					}

					break;
				}
			}
		}

		return list;
	}
}<|MERGE_RESOLUTION|>--- conflicted
+++ resolved
@@ -595,25 +595,6 @@
 		// Register input and output vertices separately
 		if (jobVertex instanceof JobInputVertex) {
 			final InputSplit[] inputSplits;
-<<<<<<< HEAD
-			
-			// let the task code compute the input splits
-			if (ev.getEnvironment().getInvokable() instanceof AbstractInputTask) {
-				try {
-					inputSplits = ((AbstractInputTask) ev.getEnvironment().getInvokable()).
-							computeInputSplits(jobVertex.getNumberOfSubtasks());
-				}
-				catch (Exception e) {
-					throw new GraphConversionException("Cannot compute input splits for " + groupVertex.getName() + ": "
-							+ StringUtils.stringifyException(e));
-				}
-			}
-			else {
-				throw new GraphConversionException(
-					"BUG: JobInputVertex contained a task class which was not an input task.");
-			}
-			
-=======
 
 			// let the task code compute the input splits
 			if (ev.getEnvironment().getInvokable() instanceof AbstractInputTask) {
@@ -630,7 +611,6 @@
 					"BUG: JobInputVertex contained a task class which was not an input task.");
 			}
 
->>>>>>> 9f7550a4
 			// assign input splits
 			groupVertex.setInputSplits(inputSplits);
 		}
